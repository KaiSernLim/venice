package com.linkedin.venice.kafka.consumer;

import com.linkedin.venice.config.VeniceStoreConfig;
import com.linkedin.venice.exceptions.KafkaConsumerException;
import com.linkedin.venice.exceptions.VeniceException;
import com.linkedin.venice.exceptions.VeniceMessageException;
import com.linkedin.venice.kafka.consumer.offsets.OffsetManager;
import com.linkedin.venice.kafka.consumer.offsets.OffsetRecord;
import com.linkedin.venice.message.ControlFlagKafkaKey;
import com.linkedin.venice.message.KafkaKey;
import com.linkedin.venice.message.KafkaValue;
import com.linkedin.venice.message.OperationType;
import com.linkedin.venice.serialization.Avro.AzkabanJobAvroAckRecordGenerator;
import com.linkedin.venice.serialization.KafkaKeySerializer;
import com.linkedin.venice.serialization.KafkaValueSerializer;
import com.linkedin.venice.store.AbstractStorageEngine;
import com.linkedin.venice.utils.ByteUtils;
import java.util.concurrent.atomic.AtomicBoolean;
import kafka.api.*;
import kafka.cluster.Broker;
import kafka.common.KafkaException;
import kafka.common.LeaderNotAvailableException;
import kafka.common.TopicAndPartition;
import kafka.consumer.SimpleConsumer;
import kafka.javaapi.producer.Producer;
import kafka.message.Message;
import kafka.message.MessageAndOffset;
import kafka.producer.KeyedMessage;
import kafka.utils.VerifiableProperties;
import org.apache.log4j.Logger;
import scala.collection.Iterator;
import scala.collection.JavaConversions;
import scala.collection.Seq;

import java.nio.ByteBuffer;
import java.util.*;


/**
 * Runnable class which performs Kafka consumption from the Simple Consumer API.
 */
public class SimpleKafkaConsumerTask implements Runnable {

  private static final Logger logger = Logger.getLogger(SimpleKafkaConsumerTask.class.getName());
  private final int READ_CYCLE_DELAY = 1000;
  //This is a user-supplied integer. It will be passed back in the response by the server,
  // unmodified. It is useful for matching request and response between the client and server.
  private static final int CORELATION_ID = 17;

  // Venice Serialization
  private final KafkaKeySerializer kafkaKeySerializer;
  private final KafkaValueSerializer kafkaValueSerializer;

  //offsetManager
  private final OffsetManager offsetManager;

  //Ack producer
  private final Producer<byte[], byte[]> ackProducer;
  private final AzkabanJobAvroAckRecordGenerator ackRecordGenerator;

  // Store specific configs
  private final VeniceStoreConfig storeConfig;

  // storage destination for consumption
  private final AbstractStorageEngine storageEngine;

  // Replica kafka brokers
  private List<String> replicaBrokers;

  private final String topic;
  private final int partition;
  private final String clientName; // a unique client name for Kafka debugging

  private long jobId;
  private long totalMessagesProcessed;

  private final String consumerTaskId;

<<<<<<< HEAD
  private final AtomicBoolean canConsume;
=======
  private AtomicBoolean canConsume;
>>>>>>> 96388fa6

  public SimpleKafkaConsumerTask(VeniceStoreConfig storeConfig, AbstractStorageEngine storageEngine, int partition,
      OffsetManager offsetManager, Producer ackPartitionConsumptionProducer,
      AzkabanJobAvroAckRecordGenerator ackRecordGenerator) {
    this.storeConfig = storeConfig;
    this.storageEngine = storageEngine;

    this.kafkaKeySerializer = new KafkaKeySerializer(new VerifiableProperties());
    this.kafkaValueSerializer = new KafkaValueSerializer(new VerifiableProperties());
    this.replicaBrokers = new ArrayList<String>();
    this.topic = storeConfig.getStoreName();
    this.partition = partition;
    this.offsetManager = offsetManager;
    this.clientName = "Client_" + topic + "_" + partition;
    this.ackProducer = ackPartitionConsumptionProducer;
    this.ackRecordGenerator = ackRecordGenerator;
<<<<<<< HEAD
    this.canConsume = new AtomicBoolean(true);
=======
    this.canConsume.set(true);
>>>>>>> 96388fa6
    consumerTaskId =
        "SimpleConsumerTask for [ Topic: " + topic + ", Partition: " + partition + " in node: " + storeConfig.getNodeId() + " ]";
  }

  /**
   * Parallelized method which performs Kafka consumption and relays messages to the Storage engine
   */
  public void run() {
    logger.info("Running " + consumerTaskId);

    SimpleConsumer consumer = null;

    try {
      // find the meta data
      PartitionMetadata metadata =
          findLeader(storeConfig.getKafkaBrokers(), storeConfig.getKafkaBrokerPort(), topic, partition);
      validateConsumerMetadata(metadata);
      String leadBroker = metadata.leader().get().host();

      consumer = new SimpleConsumer(leadBroker, storeConfig.getKafkaBrokerPort(), storeConfig.getSocketTimeoutMs(),
          storeConfig.getFetchBufferSize(), clientName);

      long readOffset = getLastOffset(consumer);
      while (canConsume.get() == true) {
        long numReads = 0;
        Iterator<MessageAndOffset> messageAndOffsetIterator = null;
        try {
          messageAndOffsetIterator = getMessageAndOffsetIterator(consumer, readOffset);
          while (messageAndOffsetIterator.hasNext()) {
            MessageAndOffset messageAndOffset = messageAndOffsetIterator.next();
            long currentOffset = messageAndOffset.offset();

            if (currentOffset < readOffset) {
              logger.error(consumerTaskId + " : Found an old offset: " + currentOffset + " Expecting: " + readOffset);
              continue;
            }
            processMessage(messageAndOffset.message(), currentOffset);
            readOffset = messageAndOffset.nextOffset();
            numReads++;
          }
        } catch (LeaderNotAvailableException e) {
          logger.error(consumerTaskId + " : Kafka error found! Skipping....", e);

          consumer.close();
          consumer = null;

          try {
            leadBroker = findNewLeader(leadBroker, topic, partition, storeConfig.getKafkaBrokerPort());
          } catch (Exception ex) {
            logger.error(consumerTaskId + " : Error while finding new leader: " + ex);
            throw new VeniceException(ex);
          }
        } catch (VeniceMessageException ex) {
          logger.error(consumerTaskId + " : Received an illegal Venice message! Skipping the message.", ex);
          if (logger.isDebugEnabled()) {
            logger.debug(consumerTaskId + " : Skipping message at Offset " + readOffset);
          }
          // forcefully skip over this bad offset
          readOffset++;
        } catch (UnsupportedOperationException ex) {
          logger.error(consumerTaskId + " : Received an invalid operation type! Skipping the message.", ex);
          if (logger.isDebugEnabled()) {
            logger.debug(consumerTaskId + " : Skipping message at Offset: " + readOffset);
          }
          // forcefully skip over this bad offset
          readOffset++;
        }

        if (0 == numReads) {

          try {
            Thread.sleep(READ_CYCLE_DELAY);
          } catch (InterruptedException ie) {
          }
        }
      }
    } catch (VeniceException e) {
      logger.error(consumerTaskId + " : Killing consumer task ", e);
    } catch (Exception e) {
      logger.error(consumerTaskId + " Unknown Exception caught: ", e);
    } finally {
      if (consumer != null) {
        logger.error(consumerTaskId + " : Closing consumer..");
        consumer.close();
      }
    }
  }

  /**
   * Validates that a given PartitionMetadata is valid: it is non-null and a leader is defined.
   *
   * @param metadata the metadata to validate
   */
  private void validateConsumerMetadata(PartitionMetadata metadata) {
    if (null == metadata) {
      throw new VeniceException(consumerTaskId + " : Cannot find metadata for topic and partition");
    }

    if (null == metadata.leader()) {
      throw new VeniceException(consumerTaskId + " : Cannot find leader for the topic and partition");
    }
  }

  /**
   * @param consumer - A SimpleConsumer object for Kafka consumption
   * @return 1. valid offset if the offset manager is enabled and available. (OR)
   * 2. earliest offset from kafka log if: 1) the offset manager is not enabled or 2) has issues or 3) if the
   * consumer is new.
   */
  private long getLastOffset(SimpleConsumer consumer) {
  /*
    * The LatestTime() gives the last offset from Kafka log, instead of the last consumed offset. So in case where a
    * consumer goes down and is instantiated, it starts to consume new messages and there is a possibility for missing
    * data that were produced in between.
    *
    * So we need to manage the offsets explicitly.On a best effort basis we try to get the last consumed offset. In the
    * worst case we should start consume from earliest data in Kafka log.
    *
    * */
    long readOffset = -1;
    if (storeConfig.isEnableKafkaConsumersOffsetManagement()) {
      try {
        /**
         * Access the the offset manager and fetch the last consumed offset that was persisted by this consumer thread
         * before shutdown or crash
         */
        OffsetRecord offsetRecord = offsetManager.getLastOffset(topic, partition);
        if(offsetRecord == null) {
          logger.info("Offset record null for " + topic + "_" + partition);
        }
        readOffset = (offsetRecord == null ? -1 : offsetRecord.getOffset());
        logger.info(consumerTaskId + " : Last known read offset: " + readOffset);
      } catch (VeniceException e) {
        logger.error(consumerTaskId + " : Some error fetching the last offset from offset manager.");
      }
    }
    if (readOffset == -1) {
      /**
       * Control reaches here in these cases:
       * 1. if offsetManagement is disabled
       * 2. some exception in trying to get the last offset. Reprocess all data from the beginning in the log.
       */
      logger.info(consumerTaskId
          + " : Either offset Manager is not enabled or is not available!  Starting to consume from start of the log.");
      readOffset = getStartingOffsetFromKafkaLog(consumer, kafka.api.OffsetRequest.EarliestTime());
    }
    return readOffset;
  }

  /**
   * Finds the latest offset after a given time
   *
   * @param consumer  - A SimpleConsumer object for Kafka consumption
   * @param whichTime - Time at which to being reading offsets
   * @return long - last offset after the given time
   */
  private long getStartingOffsetFromKafkaLog(SimpleConsumer consumer, long whichTime) {

    TopicAndPartition tp = new TopicAndPartition(topic, partition);
    Map<TopicAndPartition, PartitionOffsetRequestInfo> requestInfoMap =
        new HashMap<TopicAndPartition, PartitionOffsetRequestInfo>();
    int numValidOffsetsToReturn = 1; // this will return as many starting offsets for the segments before the whichTime.
    // Say for example if the size is 3 then, the starting offset of last 3 segments are returned
    requestInfoMap.put(tp, new PartitionOffsetRequestInfo(whichTime, numValidOffsetsToReturn));

    // TODO: Investigate if the conversion can be done in a cleaner way
    kafka.javaapi.OffsetRequest req =
        new kafka.javaapi.OffsetRequest(requestInfoMap, kafka.api.OffsetRequest.CurrentVersion(), clientName);

    kafka.api.OffsetResponse scalaResponse = consumer.getOffsetsBefore(req.underlying());
    kafka.javaapi.OffsetResponse javaResponse = new kafka.javaapi.OffsetResponse(scalaResponse);

    if (javaResponse.hasError()) {
      throw new KafkaException(consumerTaskId + " : Error fetching data offset ");
    }

    long[] offsets = javaResponse.offsets(topic, partition);

    logger.info(consumerTaskId + ", last known offset: " + offsets[0]);

    return offsets[0];
  }

  /**
   * Returns an iterator object for the current position in the Kafka log.Handles Kafka request/response semantics
   *
   * @param consumer   A SimpleConsumer object tied to the Kafka instance
   * @param readOffset The offset in the Kafka log to begin reading from
   * @return
   */
  private Iterator<MessageAndOffset> getMessageAndOffsetIterator(SimpleConsumer consumer, long readOffset) {

    Iterator<MessageAndOffset> messageAndOffsetIterator;

    FetchRequest req = new FetchRequestBuilder().clientId(clientName)
        .addFetch(topic, partition, readOffset, storeConfig.getFetchBufferSize()).build();

    try {
      FetchResponse fetchResponse = consumer.fetch(req);
      if (fetchResponse.hasError()) {
        throw new Exception(
            consumerTaskId + " : FetchResponse error code: " + fetchResponse.errorCode(topic, partition));
      }
      messageAndOffsetIterator = fetchResponse.messageSet(topic, partition).iterator();
    } catch (Exception e) {
      logger.error(
          consumerTaskId + " : Consumer could not fetch message and offset iterator for the topic and partition");
      throw new LeaderNotAvailableException(e.getMessage());
    }
    return messageAndOffsetIterator;
  }

  /**
   * Process the message consumed from Kafka by de-serializing it and persisting it with the storage engine.
   *
   * @param message       Message consumed from Kafka
   * @param currentOffset Current offset being processed
   */
  private void processMessage(Message message, long currentOffset) {

    // Get the Venice Key
    ByteBuffer key = message.key();
    byte[] keyBytes = new byte[key.limit()];
    key.get(keyBytes);

    // Read Payload
    ByteBuffer payload = message.payload();
    byte[] payloadBytes = new byte[payload.limit()];
    payload.get(payloadBytes);

    // De-serialize payload into Venice Message format
    KafkaKey kafkaKey = kafkaKeySerializer.fromBytes(keyBytes);
    KafkaValue kafkaValue = kafkaValueSerializer.fromBytes(payloadBytes);

    if (null == kafkaValue) {
      throw new VeniceMessageException(consumerTaskId + " : Given null Venice Message.");
    }

    if (kafkaKey.getOperationType() == OperationType.BEGIN_OF_PUSH) {
      ControlFlagKafkaKey controlKafkaKey = (ControlFlagKafkaKey) kafkaKey;
      jobId = controlKafkaKey.getJobId();
      totalMessagesProcessed = 0L; //Need to figure out what happens when multiple jobs are run parallely.
      logger.info(consumerTaskId + " : Received Begin of push message from job id: " + jobId + "Setting count to "
          + totalMessagesProcessed);
      return; // Its fine to return here, since this is just a control message.
    }
    if (kafkaKey.getOperationType() == OperationType.END_OF_PUSH) {
      ControlFlagKafkaKey controlKafkaKey = (ControlFlagKafkaKey) kafkaKey;
      if (jobId == controlKafkaKey.getJobId()) {  // check if the BOP job id matched EOP job id.
        // TODO need to handle the case when multiple jobs are run in parallel.
        logger.info(consumerTaskId + " : Receive End of Pushes message. Consumed #records: " + totalMessagesProcessed
            + ", from job id: " + jobId);
        KeyedMessage<byte[], byte[]> kafkaMessage = ackRecordGenerator
            .getKafkaKeyedMessage(jobId, topic, partition, this.storeConfig.getNodeId(), totalMessagesProcessed);
        ackProducer.send(kafkaMessage);
      }
      return; // Its fine to return here, since this is just a control message.
    }

    processVeniceMessage(kafkaKey, kafkaValue, currentOffset);
  }

  private void processVeniceMessage(KafkaKey kafkaKey, KafkaValue kafkaValue, long currentOffset) {

    long startTimeNs = -1;

    byte[] keyBytes = kafkaKey.getKey();

    switch (kafkaValue.getOperationType()) {
      case PUT:
        if (logger.isTraceEnabled()) {
          startTimeNs = System.nanoTime();
        }
        try {
          storageEngine.put(partition, keyBytes, kafkaValue.getValue());

          if (logger.isTraceEnabled()) {
            logger.trace(
                consumerTaskId + " : Completed PUT to Store: " + topic + " for key: " + ByteUtils.toHexString(keyBytes)
                    + ", value: " + ByteUtils.toHexString(kafkaValue.getValue()) + " in " + (System.nanoTime()
                    - startTimeNs) + " ns at " + System.currentTimeMillis());
          }
          if (offsetManager != null) {
            this.offsetManager
                .recordOffset(storageEngine.getName(), partition, currentOffset, System.currentTimeMillis());
          }
          totalMessagesProcessed++;
        } catch (VeniceException e) {
          throw e;
        }
        break;

      // deleting values
      case DELETE:
        if (logger.isTraceEnabled()) {
          startTimeNs = System.nanoTime();
        }
        try {
          storageEngine.delete(partition, keyBytes);

          if (logger.isTraceEnabled()) {
            logger.trace(consumerTaskId + " : Completed DELETE to Store: " + topic + " for key: " + ByteUtils
                .toHexString(keyBytes) + " in " + (System.nanoTime() - startTimeNs) + " ns at " + System
                .currentTimeMillis());
          }
          if (offsetManager != null) {
            offsetManager.recordOffset(storageEngine.getName(), partition, currentOffset, System.currentTimeMillis());
          }
          totalMessagesProcessed++;
        } catch (VeniceException e) {
          throw e;
        }
        break;

      // partial update
      case PARTIAL_WRITE:
        throw new UnsupportedOperationException(consumerTaskId + " : Partial puts not yet implemented");

        // error
      default:
        throw new VeniceMessageException(
            consumerTaskId + " : Invalid/Unrecognized operation type submitted: " + kafkaValue.getOperationType());
    }
  }

  /**
   * This method taken from Kafka 0.8 SimpleConsumer Example
   * Used when the lead Kafka partition dies, and the new leader needs to be elected
   */
  private String findNewLeader(String oldLeader, String topic, int partition, int port)
      throws KafkaConsumerException {

    for (int i = 0; i < storeConfig.getNumMetadataRefreshRetries(); i++) {
      logger.info(consumerTaskId + " : Retry: " + i + " to get the new leader ...");
      boolean goToSleep;
      PartitionMetadata metadata = findLeader(replicaBrokers, port, topic, partition);

      if (metadata == null || metadata.leader() == null || (oldLeader.equalsIgnoreCase(metadata.leader().get().host())
          && i == 0)) {
        /**
         * Introduce thread delay - for reasons above
         *
         * For third condition - first time through if the leader hasn't changed give ZooKeeper a second to recover
         * second time, assume the broker did recover before failover, or it was a non-Broker issue
         */
        try {
          int sleepTime = storeConfig.getMetadataRefreshBackoffMs();
          logger.info(consumerTaskId + " : Will retry after " + sleepTime + " ms");
          Thread.sleep(sleepTime);
        } catch (InterruptedException ie) {
          // ignore and continue with the loop
        }
      } else {
        return metadata.leader().get().host();
      }
    }
    String errorMsg = consumerTaskId + " : Unable to find new leader after Broker failure. Exiting";
    logger.error(errorMsg);
    throw new KafkaConsumerException(errorMsg);
  }

  /**
   * Finds the leader for a given Kafka topic and partition
   *
   * @param seedBrokers - List of all Kafka Brokers
   * @param port        - Port to connect to
   * @param topic       - String name of the topic to search for
   * @param partition   - Partition Number to search for
   * @return A PartitionMetadata Object for the partition found
   */
  private PartitionMetadata findLeader(List<String> seedBrokers, int port, String topic, int partition) {

    PartitionMetadata returnMetaData = null;

    loop:
    /* Iterate through all the Brokers, Topics and their Partitions */
    for (String host : seedBrokers) {

      SimpleConsumer consumer = null;

      try {

        consumer = new SimpleConsumer(host, port, storeConfig.getSocketTimeoutMs(), storeConfig.getFetchBufferSize(),
            "leaderLookup");

        Seq<String> topics = JavaConversions.asScalaBuffer(Collections.singletonList(topic));

        TopicMetadataRequest request = new TopicMetadataRequest(topics, CORELATION_ID);
        TopicMetadataResponse resp = consumer.send(request);

        Seq<TopicMetadata> metaData = resp.topicsMetadata();
        Iterator<TopicMetadata> metadataIterator = metaData.iterator();

        while (metadataIterator.hasNext()) {
          TopicMetadata item = metadataIterator.next();

          Seq<PartitionMetadata> partitionsMetaData = item.partitionsMetadata();
          Iterator<PartitionMetadata> innerIterator = partitionsMetaData.iterator();

          while (innerIterator.hasNext()) {
            PartitionMetadata partitionMetadata = innerIterator.next();
            if (partitionMetadata.partitionId() == partition) {
              returnMetaData = partitionMetadata;
              break loop;
            }
          } /* End of Partition Loop */
        } /* End of Topic Loop */
      } catch (Exception e) {
        logger.error(consumerTaskId + " : Error communicating with " + host + " to find  given topic and  partition: ",
            e);
      } finally {

        // safely close consumer
        if (consumer != null) {
          consumer.close();
        }
      }
    } /* End of Broker Loop */

    if (returnMetaData != null) {
      replicaBrokers.clear();

      Seq<Broker> replicasSequence = returnMetaData.replicas();
      Iterator<Broker> replicaIterator = replicasSequence.iterator();

      while (replicaIterator.hasNext()) {
        Broker replica = replicaIterator.next();
        replicaBrokers.add(replica.host());
      }
    }

    return returnMetaData;
  }

  /**
   * Stops the Consumer task.
   */
  public void stop() {
    this.canConsume.set(false);
  }
}<|MERGE_RESOLUTION|>--- conflicted
+++ resolved
@@ -76,11 +76,7 @@
 
   private final String consumerTaskId;
 
-<<<<<<< HEAD
   private final AtomicBoolean canConsume;
-=======
-  private AtomicBoolean canConsume;
->>>>>>> 96388fa6
 
   public SimpleKafkaConsumerTask(VeniceStoreConfig storeConfig, AbstractStorageEngine storageEngine, int partition,
       OffsetManager offsetManager, Producer ackPartitionConsumptionProducer,
@@ -97,11 +93,7 @@
     this.clientName = "Client_" + topic + "_" + partition;
     this.ackProducer = ackPartitionConsumptionProducer;
     this.ackRecordGenerator = ackRecordGenerator;
-<<<<<<< HEAD
     this.canConsume = new AtomicBoolean(true);
-=======
-    this.canConsume.set(true);
->>>>>>> 96388fa6
     consumerTaskId =
         "SimpleConsumerTask for [ Topic: " + topic + ", Partition: " + partition + " in node: " + storeConfig.getNodeId() + " ]";
   }
