--- conflicted
+++ resolved
@@ -40,14 +40,9 @@
  * Test case for HelixRoutingDataRepository.
  */
 public class TestHelixRoutingDataRepository {
-<<<<<<< HEAD
-  //This unit test need a running zookeeper. So only for debugging, disable by default.
-  private final boolean isEnable = false;
-=======
   // Test behavior configuration
   private static final int WAIT_TIME = 1000; // FIXME: Non-deterministic. Will lead to flaky tests.
 
->>>>>>> a6b65673
   private HelixManager manager;
   private HelixManager controller;
   private HelixAdmin admin;
@@ -102,7 +97,7 @@
     readManager = HelixManagerFactory.getZKHelixManager(clusterName, "reader", InstanceType.SPECTATOR, zkAddress);
     readManager.connect();
     repository = new HelixRoutingDataRepository(readManager);
-    repository.init();
+    repository.start();
   }
 
   @AfterMethod
@@ -118,14 +113,6 @@
   @Test
   public void testGetInstances()
       throws Exception {
-<<<<<<< HEAD
-    HelixManager readManager =
-        HelixManagerFactory.getZKHelixManager(clusterName, "reader", InstanceType.SPECTATOR, zkAddress);
-    readManager.connect();
-    HelixRoutingDataRepository repository = new HelixRoutingDataRepository(readManager);
-    repository.start();
-=======
->>>>>>> a6b65673
     List<Instance> instances = repository.getInstances(resourceName, 0);
     Assert.assertEquals(1, instances.size());
     Instance instance = instances.get(0);
@@ -145,14 +132,6 @@
   @Test
   public void testGetNumberOfPartitions()
       throws Exception {
-<<<<<<< HEAD
-    HelixManager readManager =
-        HelixManagerFactory.getZKHelixManager(clusterName, "reader", InstanceType.SPECTATOR, zkAddress);
-    readManager.connect();
-    HelixRoutingDataRepository repository = new HelixRoutingDataRepository(readManager);
-    repository.start();
-=======
->>>>>>> a6b65673
     Assert.assertEquals(1, repository.getNumberOfPartitions(resourceName));
     //Participant become off=line.
     manager.disconnect();
@@ -183,14 +162,6 @@
   @Test
   public void testGetPartitions()
       throws Exception {
-<<<<<<< HEAD
-    HelixManager readManager =
-        HelixManagerFactory.getZKHelixManager(clusterName, "reader", InstanceType.SPECTATOR, zkAddress);
-    readManager.connect();
-    HelixRoutingDataRepository repository = new HelixRoutingDataRepository(readManager);
-    repository.start();
-=======
->>>>>>> a6b65673
     Map<Integer, Partition> partitions = repository.getPartitions(resourceName);
     Assert.assertEquals(1, partitions.size());
     Assert.assertEquals(1, partitions.get(0).getInstances().size());
